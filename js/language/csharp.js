<<<<<<< HEAD
/**
* C# patterns
*
* @author Dan Stewart
* @version 1.0
* Do not use generic.js with this.
*/
Rainbow.extend('csharp', [
	{
		// http://msdn.microsoft.com/en-us/library/23954zh5.aspx
		'name': 'constant',
		'pattern': /\b(false|null|true)\b/g           
	},
	{
		// http://msdn.microsoft.com/en-us/library/x53a06bb%28v=vs.100%29.aspx
		// Does not support putting an @ in front of a keyword which makes it not a keyword anymore.
		'name': 'keyword',
		'pattern': /\b(abstract|add|alias|ascending|as|base|bool|break|byte|case|catch|char|checked|class|const|continue|decimal|default|delegate|descending|double|do|dynamic|else|enum|event|explicit|extern|false|finally|fixed|float|foreach|for|from|get|global|goto|group|if|implicit|int|interface|internal|into|in|is|join|let|lock|long|namespace|new|object|operator|orderby|out|override|params|partial|private|protected|public|readonly|ref|remove|return|sbyte|sealed|select|set|short|sizeof|stackalloc|static|string|struct|switch|this|throw|try|typeof|uint|unchecked|ulong|unsafe|ushort|using|value|var|virtual|void|volatile|where|while|yield)\b/g
	},
    {
        'matches': {
            1: 'keyword',
            2: {
                'name': 'support.class',
                'pattern': /\w+/g
            }
        },
        'pattern': /(typeof)\s([^\$].*?)(\)|;)/g
    },
    {
        'matches': {
            1: 'keyword.namespace',
            2: {
                'name': 'support.namespace',
                'pattern': /\w+/g
            }
        },
        'pattern': /\b(namespace)\s(.*?);/g
    },
    {
        'matches': {
            1: 'storage.modifier',
            2: 'storage.class',
            3: 'entity.name.class',
            4: 'storage.modifier.extends',
            5: 'entity.other.inherited-class'
        },
        'pattern': /\b(abstract|sealed)?\s?(class)\s(\w+)(\sextends\s)?([\w\\]*)?\s?\{?(\n|\})/g
    },
    {
        'name': 'keyword.static',
        'pattern': /\b(static)\b/g
    },
    {
        'matches': {
            1: 'keyword.new',
			2: {
                'name': 'support.class',
                'pattern': /\w+/g
            }
            
        },
        'pattern': /\b(new)\s([^\$].*?)(?=\)|\(|;|&)/g
    },
	{
		'name': 'string',
		'pattern': /(")(.*?)\1/g
	},
	{
		'name': 'integer',
		'pattern': /\b(0x[\da-f]+|\d+)\b/g
	},
	{
        'name': 'comment',
        'pattern': /\/\*[\s\S]*?\*\/|(\/\/)[\s\S]*?$/gm
    },
	{
		'name': 'operator',
		// http://msdn.microsoft.com/en-us/library/6a71f45d%28v=vs.100%29.aspx
		// ++ += + -- -= - <<= << <= => >>= >> >= != ! ~ ^ || && &= & ?? :: : *= * |= %= |= == =
		'pattern': /(\+\+|\+=|\+|--|-=|-|&lt;&lt;=|&lt;&lt;|&lt;=|=&gt;|&gt;&gt;=|&gt;&gt;|&gt;=|!=|!|~|\^|\|\||&amp;&amp;|&amp;=|&amp;|\?\?|::|:|\*=|\*|\/=|%=|\|=|==|=)/g
	},
    {
		// http://msdn.microsoft.com/en-us/library/ed8yd1ha%28v=vs.100%29.aspx
		'name': 'preprocessor',
		'pattern': /(\#if|\#else|\#elif|\#endif|\#define|\#undef|\#warning|\#error|\#line|\#region|\#endregion|\#pragma)[\s\S]*?$/gm
	}
], true);
=======
/**
 * C# patterns
 *
 * @author Dan Stewart
 * @version 1.0
 * Do not use generic.js with this.
 */
Rainbow.extend('csharp', [
	{
        // @see http://msdn.microsoft.com/en-us/library/23954zh5.aspx
        'name': 'constant',
        'pattern': /\b(false|null|true)\b/g
	},
	{
		// @see http://msdn.microsoft.com/en-us/library/x53a06bb%28v=vs.100%29.aspx
		// Does not support putting an @ in front of a keyword which makes it not a keyword anymore.
		'name': 'keyword',
		'pattern': /\b(abstract|add|alias|ascending|as|base|bool|break|byte|case|catch|char|checked|class|const|continue|decimal|default|delegate|descending|double|do|dynamic|else|enum|event|explicit|extern|false|finally|fixed|float|foreach|for|from|get|global|goto|group|if|implicit|int|interface|internal|into|in|is|join|let|lock|long|namespace|new|object|operator|orderby|out|override|params|partial|private|protected|public|readonly|ref|remove|return|sbyte|sealed|select|set|short|sizeof|stackalloc|static|string|struct|switch|this|throw|try|typeof|uint|unchecked|ulong|unsafe|ushort|using|value|var|virtual|void|volatile|where|while|yield)\b/g
	},
    {
        'matches': {
            1: 'keyword',
            2: {
                'name': 'support.class',
                'pattern': /\w+/g
            }
        },
        'pattern': /(typeof)\s([^\$].*?)(\)|;)/g
    },
    {
        'matches': {
            1: 'keyword.namespace',
            2: {
                'name': 'support.namespace',
                'pattern': /\w+/g
            }
        },
        'pattern': /\b(namespace)\s(.*?);/g
    },
    {
        'matches': {
            1: 'storage.modifier',
            2: 'storage.class',
            3: 'entity.name.class',
            4: 'storage.modifier.extends',
            5: 'entity.other.inherited-class'
        },
        'pattern': /\b(abstract|sealed)?\s?(class)\s(\w+)(\sextends\s)?([\w\\]*)?\s?\{?(\n|\})/g
    },
    {
        'name': 'keyword.static',
        'pattern': /\b(static)\b/g
    },
    {
        'matches': {
            1: 'keyword.new',
			2: {
                'name': 'support.class',
                'pattern': /\w+/g
            }

        },
        'pattern': /\b(new)\s([^\$].*?)(?=\)|\(|;|&)/g
    },
	{
		'name': 'string',
		'pattern': /(")(.*?)\1/g
	},
	{
		'name': 'integer',
		'pattern': /\b(0x[\da-f]+|\d+)\b/g
	},
	{
        'name': 'comment',
        'pattern': /\/\*[\s\S]*?\*\/|(\/\/)[\s\S]*?$/gm
    },
	{
		'name': 'operator',
		// http://msdn.microsoft.com/en-us/library/6a71f45d%28v=vs.100%29.aspx
		// ++ += + -- -= - <<= << <= => >>= >> >= != ! ~ ^ || && &= & ?? :: : *= * |= %= |= == =
		'pattern': /(\+\+|\+=|\+|--|-=|-|&lt;&lt;=|&lt;&lt;|&lt;=|=&gt;|&gt;&gt;=|&gt;&gt;|&gt;=|!=|!|~|\^|\|\||&amp;&amp;|&amp;=|&amp;|\?\?|::|:|\*=|\*|\/=|%=|\|=|==|=)/g
	},
    {
		// http://msdn.microsoft.com/en-us/library/ed8yd1ha%28v=vs.100%29.aspx
		'name': 'preprocessor',
		'pattern': /(\#if|\#else|\#elif|\#endif|\#define|\#undef|\#warning|\#error|\#line|\#region|\#endregion|\#pragma)[\s\S]*?$/gm
	}
]);
>>>>>>> 16b5b2ef
<|MERGE_RESOLUTION|>--- conflicted
+++ resolved
@@ -1,19 +1,18 @@
-<<<<<<< HEAD
 /**
 * C# patterns
 *
 * @author Dan Stewart
-* @version 1.0
+* @version 1.1
 * Do not use generic.js with this.
 */
 Rainbow.extend('csharp', [
 	{
-		// http://msdn.microsoft.com/en-us/library/23954zh5.aspx
+        // @see http://msdn.microsoft.com/en-us/library/23954zh5.aspx
 		'name': 'constant',
 		'pattern': /\b(false|null|true)\b/g           
 	},
 	{
-		// http://msdn.microsoft.com/en-us/library/x53a06bb%28v=vs.100%29.aspx
+		// @see http://msdn.microsoft.com/en-us/library/x53a06bb%28v=vs.100%29.aspx
 		// Does not support putting an @ in front of a keyword which makes it not a keyword anymore.
 		'name': 'keyword',
 		'pattern': /\b(abstract|add|alias|ascending|as|base|bool|break|byte|case|catch|char|checked|class|const|continue|decimal|default|delegate|descending|double|do|dynamic|else|enum|event|explicit|extern|false|finally|fixed|float|foreach|for|from|get|global|goto|group|if|implicit|int|interface|internal|into|in|is|join|let|lock|long|namespace|new|object|operator|orderby|out|override|params|partial|private|protected|public|readonly|ref|remove|return|sbyte|sealed|select|set|short|sizeof|stackalloc|static|string|struct|switch|this|throw|try|typeof|uint|unchecked|ulong|unsafe|ushort|using|value|var|virtual|void|volatile|where|while|yield)\b/g
@@ -77,103 +76,13 @@
     },
 	{
 		'name': 'operator',
-		// http://msdn.microsoft.com/en-us/library/6a71f45d%28v=vs.100%29.aspx
+		// @see http://msdn.microsoft.com/en-us/library/6a71f45d%28v=vs.100%29.aspx
 		// ++ += + -- -= - <<= << <= => >>= >> >= != ! ~ ^ || && &= & ?? :: : *= * |= %= |= == =
 		'pattern': /(\+\+|\+=|\+|--|-=|-|&lt;&lt;=|&lt;&lt;|&lt;=|=&gt;|&gt;&gt;=|&gt;&gt;|&gt;=|!=|!|~|\^|\|\||&amp;&amp;|&amp;=|&amp;|\?\?|::|:|\*=|\*|\/=|%=|\|=|==|=)/g
 	},
     {
-		// http://msdn.microsoft.com/en-us/library/ed8yd1ha%28v=vs.100%29.aspx
+		// @see http://msdn.microsoft.com/en-us/library/ed8yd1ha%28v=vs.100%29.aspx
 		'name': 'preprocessor',
 		'pattern': /(\#if|\#else|\#elif|\#endif|\#define|\#undef|\#warning|\#error|\#line|\#region|\#endregion|\#pragma)[\s\S]*?$/gm
 	}
-], true);
-=======
-/**
- * C# patterns
- *
- * @author Dan Stewart
- * @version 1.0
- * Do not use generic.js with this.
- */
-Rainbow.extend('csharp', [
-	{
-        // @see http://msdn.microsoft.com/en-us/library/23954zh5.aspx
-        'name': 'constant',
-        'pattern': /\b(false|null|true)\b/g
-	},
-	{
-		// @see http://msdn.microsoft.com/en-us/library/x53a06bb%28v=vs.100%29.aspx
-		// Does not support putting an @ in front of a keyword which makes it not a keyword anymore.
-		'name': 'keyword',
-		'pattern': /\b(abstract|add|alias|ascending|as|base|bool|break|byte|case|catch|char|checked|class|const|continue|decimal|default|delegate|descending|double|do|dynamic|else|enum|event|explicit|extern|false|finally|fixed|float|foreach|for|from|get|global|goto|group|if|implicit|int|interface|internal|into|in|is|join|let|lock|long|namespace|new|object|operator|orderby|out|override|params|partial|private|protected|public|readonly|ref|remove|return|sbyte|sealed|select|set|short|sizeof|stackalloc|static|string|struct|switch|this|throw|try|typeof|uint|unchecked|ulong|unsafe|ushort|using|value|var|virtual|void|volatile|where|while|yield)\b/g
-	},
-    {
-        'matches': {
-            1: 'keyword',
-            2: {
-                'name': 'support.class',
-                'pattern': /\w+/g
-            }
-        },
-        'pattern': /(typeof)\s([^\$].*?)(\)|;)/g
-    },
-    {
-        'matches': {
-            1: 'keyword.namespace',
-            2: {
-                'name': 'support.namespace',
-                'pattern': /\w+/g
-            }
-        },
-        'pattern': /\b(namespace)\s(.*?);/g
-    },
-    {
-        'matches': {
-            1: 'storage.modifier',
-            2: 'storage.class',
-            3: 'entity.name.class',
-            4: 'storage.modifier.extends',
-            5: 'entity.other.inherited-class'
-        },
-        'pattern': /\b(abstract|sealed)?\s?(class)\s(\w+)(\sextends\s)?([\w\\]*)?\s?\{?(\n|\})/g
-    },
-    {
-        'name': 'keyword.static',
-        'pattern': /\b(static)\b/g
-    },
-    {
-        'matches': {
-            1: 'keyword.new',
-			2: {
-                'name': 'support.class',
-                'pattern': /\w+/g
-            }
-
-        },
-        'pattern': /\b(new)\s([^\$].*?)(?=\)|\(|;|&)/g
-    },
-	{
-		'name': 'string',
-		'pattern': /(")(.*?)\1/g
-	},
-	{
-		'name': 'integer',
-		'pattern': /\b(0x[\da-f]+|\d+)\b/g
-	},
-	{
-        'name': 'comment',
-        'pattern': /\/\*[\s\S]*?\*\/|(\/\/)[\s\S]*?$/gm
-    },
-	{
-		'name': 'operator',
-		// http://msdn.microsoft.com/en-us/library/6a71f45d%28v=vs.100%29.aspx
-		// ++ += + -- -= - <<= << <= => >>= >> >= != ! ~ ^ || && &= & ?? :: : *= * |= %= |= == =
-		'pattern': /(\+\+|\+=|\+|--|-=|-|&lt;&lt;=|&lt;&lt;|&lt;=|=&gt;|&gt;&gt;=|&gt;&gt;|&gt;=|!=|!|~|\^|\|\||&amp;&amp;|&amp;=|&amp;|\?\?|::|:|\*=|\*|\/=|%=|\|=|==|=)/g
-	},
-    {
-		// http://msdn.microsoft.com/en-us/library/ed8yd1ha%28v=vs.100%29.aspx
-		'name': 'preprocessor',
-		'pattern': /(\#if|\#else|\#elif|\#endif|\#define|\#undef|\#warning|\#error|\#line|\#region|\#endregion|\#pragma)[\s\S]*?$/gm
-	}
-]);
->>>>>>> 16b5b2ef
+], true);