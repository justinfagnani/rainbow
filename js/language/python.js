--- conflicted
+++ resolved
@@ -59,17 +59,9 @@
     {
         'name': 'meta.decorator',
         'pattern': /@(\w+)/g
-<<<<<<< HEAD
-
-    },
-    {
-        'name': 'comment.docstring',
-        'pattern': /""".*"""/g
-=======
     },
     {
         'name': 'comment.docstring',
         'pattern': /('{3}|"{3})[\s\S]*\1/gm
->>>>>>> 32510e05
     }
 ]);